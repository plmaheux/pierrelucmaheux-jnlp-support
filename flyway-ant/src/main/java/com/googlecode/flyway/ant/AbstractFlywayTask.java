/**
 * Copyright (C) 2010-2011 the original author or authors.
 *
 * Licensed under the Apache License, Version 2.0 (the "License");
 * you may not use this file except in compliance with the License.
 * You may obtain a copy of the License at
 *
 *         http://www.apache.org/licenses/LICENSE-2.0
 *
 * Unless required by applicable law or agreed to in writing, software
 * distributed under the License is distributed on an "AS IS" BASIS,
 * WITHOUT WARRANTIES OR CONDITIONS OF ANY KIND, either express or implied.
 * See the License for the specific language governing permissions and
 * limitations under the License.
 */
package com.googlecode.flyway.ant;

import com.googlecode.flyway.core.Flyway;
import com.googlecode.flyway.core.util.ExceptionUtils;
import org.apache.commons.dbcp.BasicDataSource;
import org.apache.commons.logging.Log;
import org.apache.commons.logging.LogFactory;
import org.apache.tools.ant.AntClassLoader;
import org.apache.tools.ant.BuildException;
import org.apache.tools.ant.Task;
import org.apache.tools.ant.types.Path;
import org.apache.tools.ant.types.Reference;
import org.springframework.util.StringUtils;

/**
 * Base class for all Flyway Ant tasks.
 */
@SuppressWarnings({"UnusedDeclaration"})
public abstract class AbstractFlywayTask extends Task {
    /**
     * Logger.
     */
    private static final Log LOG = LogFactory.getLog(AbstractFlywayTask.class);

    /**
     * The classpath used to load the JDBC driver and the migrations.
     */
    private Path classPath;

    /**
     * The fully qualified classname of the jdbc driver to use to connect to the database.<br/>Also configurable with Ant Property:
     * ${flyway.driver}
     */
    private String driver;

    /**
     * The jdbc url to use to connect to the database.<br/>Also configurable with Ant Property: ${flyway.url}
     */
    private String url;

    /**
     * The user to use to connect to the database.<br/>Also configurable with Ant Property: ${flyway.user}<br>
     * The credentials can be specified by user/password or serverId from settings.xml
     */
    private String user;

    /**
     * The password to use to connect to the database. (default: <i>blank</i>)<br/>Also configurable with Ant Property: ${flyway.password}
     */
    private String password;

    /**
     * Comma-separated list of the schemas managed by Flyway. The first schema in the list will be the one containing
     * the metadata table. (default: The default schema for the datasource connection)<br/>Also configurable with Ant Property:
     * ${flyway.schemas}
     */
    private String schemas;

    /**
     * <p>The name of the schema metadata table that will be used by Flyway.</p><p> By default (single-schema mode) the
     * metadata table is placed in the default schema for the connection provided by the datasource. </p> <p> When the
     * <i>flyway.schemas</i> property is set (multi-schema mode), the metadata table is placed in the first schema of
     * the list. </p> (default: schema_version)<br/>Also configurable with Ant Property: ${flyway.table}
     */
    private String table;

    /**
     * @param classpath The classpath used to load the JDBC driver and the migrations.<br/>Also configurable with Ant
     * Property: ${flyway.classpath}
     */
    public void setClasspath(Path classpath) {
        this.classPath = classpath;
    }

    /**
     * @param classpathref The reference to the classpath used to load the JDBC driver and the migrations.<br/>Also
     * configurable with Ant Property: ${flyway.classpathref}
     */
    public void setClasspathref(Reference classpathref) {
        Path classPath = new Path(getProject());
        classPath.setRefid(classpathref);
        this.classPath = classPath;
    }

    /**
     * @param driver The fully qualified classname of the jdbc driver to use to connect to the database.<br/>Also configurable with Ant Property:
     *               ${flyway.driver}
     */
    public void setDriver(String driver) {
        this.driver = driver;
    }

    /**
     * @param url The jdbc url to use to connect to the database.<br/>Also configurable with Ant Property: ${flyway.url}
     */
    public void setUrl(String url) {
        this.url = url;
    }

    /**
     * @param user The user to use to connect to the database.<br/>Also configurable with Ant Property: ${flyway.user}
     */
    public void setUser(String user) {
        this.user = user;
    }

    /**
     * @param password The password to use to connect to the database. (default: <i>blank</i>)<br/>Also configurable with Ant Property: ${flyway.password}
     */
    public void setPassword(String password) {
        this.password = password;
    }

    /**
     * @param schemas Comma-separated list of the schemas managed by Flyway. The first schema in the list will be the one containing
     *                the metadata table. (default: The default schema for the datasource connection)<br/>Also configurable with Ant Property:
     *                ${flyway.schemas}
     */
    public void setSchemas(String schemas) {
        this.schemas = schemas;
    }

    /**
     * @param table <p>The name of the schema metadata table that will be used by Flyway.</p><p> By default (single-schema mode) the
     *              metadata table is placed in the default schema for the connection provided by the datasource. </p> <p> When the
     *              <i>flyway.schemas</i> property is set (multi-schema mode), the metadata table is placed in the first schema of
     *              the list. </p> (default: schema_version)<br/>Also configurable with Ant Property: ${flyway.table}
     */
    public void setTable(String table) {
        this.table = table;
    }

    /**
     * Creates the datasource base on the provided parameters.
     *
     * @return The fully configured datasource.
     * @throws Exception Thrown when the datasource could not be created.
     */
    /* private -> for testing */ BasicDataSource createDataSource() throws Exception {
        final BasicDataSource dataSource = new BasicDataSource();
        dataSource.setDriverClassName(useValueIfPropertyNotSet(driver, "driver"));
        dataSource.setUrl(useValueIfPropertyNotSet(url, "url"));
        dataSource.setUsername(useValueIfPropertyNotSet(user, "user"));
        String passwordValue = useValueIfPropertyNotSet(password, "password");
        if (passwordValue == null) {
            passwordValue = "";
        }
        dataSource.setPassword(passwordValue);
        return dataSource;
    }

    /**
     * Retrieves a value either from an Ant property or if not set, directly.
     *
     * @param value          The value to check.
     * @param flywayProperty The flyway Ant property. Ex. 'url' for 'flyway.url'
     * @return The value.
     */
    protected String useValueIfPropertyNotSet(String value, String flywayProperty) {
        String propertyValue = getProject().getProperty("flyway." + flywayProperty);
        if (propertyValue != null) {
            return propertyValue;
        }

        return value;
    }

    /**
     * Prepares the classpath this task runs in, so that it includes both the classpath for Flyway and the classpath for
     * the JDBC drivers and migrations.
     */
    private void prepareClassPath() {
        Path classpath = (Path) getProject().getReference("flyway.classpath");
        if (classpath != null) {
            setClasspath(classpath);
        } else {
            Reference classpathRef = (Reference) getProject().getReference("flyway.classpathref");
            if (classpathRef != null) {
                setClasspathref(classpathRef);
            }
        }

        ClassLoader classLoader =
                new AntClassLoader(getClass().getClassLoader(), getProject(), classPath);
        Thread.currentThread().setContextClassLoader(classLoader);
    }

    @Override
    public void execute() throws BuildException {
        AntLogAppender.startTaskLog(getProject());

        prepareClassPath();

        try {
            Flyway flyway = new Flyway();

            BasicDataSource dataSource = createDataSource();
            try {
                flyway.setDataSource(dataSource);
<<<<<<< HEAD
                String schemasFromPropertyOrAttribute = useValueIfPropertyNotSet(schemas, "schemas");
                if (schemasFromPropertyOrAttribute != null) {
                    flyway.setSchemas(StringUtils.tokenizeToStringArray(schemasFromPropertyOrAttribute, ","));
=======
                String schemasValue = useValueIfPropertyNotSet(schemas, "schemas");
                if (schemasValue != null) {
                    flyway.setSchemas(StringUtils.tokenizeToStringArray(schemasValue, ","));
>>>>>>> 9e8ed7de
                }
                String tableValue = useValueIfPropertyNotSet(table, "table");
                if (tableValue != null) {
                    flyway.setTable(tableValue);
                }

                doExecute(flyway);
            } finally {
                dataSource.close();
            }
        } catch (Exception e) {
            LOG.error(e.toString());

            @SuppressWarnings({"ThrowableResultOfMethodCallIgnored"})
            Throwable rootCause = ExceptionUtils.getRootCause(e);
            if (rootCause != null) {
                LOG.error("Caused by " + rootCause.toString());
            }
            throw new BuildException("Flyway Error: " + e.toString(), e);
        } finally {
            AntLogAppender.endTaskLog();
        }
    }

    /**
     * Executes this task.
     *
     * @param flyway The flyway instance to operate on.
     * @throws Exception any exception
     */
    protected abstract void doExecute(Flyway flyway) throws Exception;
}
<|MERGE_RESOLUTION|>--- conflicted
+++ resolved
@@ -1,255 +1,249 @@
-/**
- * Copyright (C) 2010-2011 the original author or authors.
- *
- * Licensed under the Apache License, Version 2.0 (the "License");
- * you may not use this file except in compliance with the License.
- * You may obtain a copy of the License at
- *
- *         http://www.apache.org/licenses/LICENSE-2.0
- *
- * Unless required by applicable law or agreed to in writing, software
- * distributed under the License is distributed on an "AS IS" BASIS,
- * WITHOUT WARRANTIES OR CONDITIONS OF ANY KIND, either express or implied.
- * See the License for the specific language governing permissions and
- * limitations under the License.
- */
-package com.googlecode.flyway.ant;
-
-import com.googlecode.flyway.core.Flyway;
-import com.googlecode.flyway.core.util.ExceptionUtils;
-import org.apache.commons.dbcp.BasicDataSource;
-import org.apache.commons.logging.Log;
-import org.apache.commons.logging.LogFactory;
-import org.apache.tools.ant.AntClassLoader;
-import org.apache.tools.ant.BuildException;
-import org.apache.tools.ant.Task;
-import org.apache.tools.ant.types.Path;
-import org.apache.tools.ant.types.Reference;
-import org.springframework.util.StringUtils;
-
-/**
- * Base class for all Flyway Ant tasks.
- */
-@SuppressWarnings({"UnusedDeclaration"})
-public abstract class AbstractFlywayTask extends Task {
-    /**
-     * Logger.
-     */
-    private static final Log LOG = LogFactory.getLog(AbstractFlywayTask.class);
-
-    /**
-     * The classpath used to load the JDBC driver and the migrations.
-     */
-    private Path classPath;
-
-    /**
-     * The fully qualified classname of the jdbc driver to use to connect to the database.<br/>Also configurable with Ant Property:
-     * ${flyway.driver}
-     */
-    private String driver;
-
-    /**
-     * The jdbc url to use to connect to the database.<br/>Also configurable with Ant Property: ${flyway.url}
-     */
-    private String url;
-
-    /**
-     * The user to use to connect to the database.<br/>Also configurable with Ant Property: ${flyway.user}<br>
-     * The credentials can be specified by user/password or serverId from settings.xml
-     */
-    private String user;
-
-    /**
-     * The password to use to connect to the database. (default: <i>blank</i>)<br/>Also configurable with Ant Property: ${flyway.password}
-     */
-    private String password;
-
-    /**
-     * Comma-separated list of the schemas managed by Flyway. The first schema in the list will be the one containing
-     * the metadata table. (default: The default schema for the datasource connection)<br/>Also configurable with Ant Property:
-     * ${flyway.schemas}
-     */
-    private String schemas;
-
-    /**
-     * <p>The name of the schema metadata table that will be used by Flyway.</p><p> By default (single-schema mode) the
-     * metadata table is placed in the default schema for the connection provided by the datasource. </p> <p> When the
-     * <i>flyway.schemas</i> property is set (multi-schema mode), the metadata table is placed in the first schema of
-     * the list. </p> (default: schema_version)<br/>Also configurable with Ant Property: ${flyway.table}
-     */
-    private String table;
-
-    /**
-     * @param classpath The classpath used to load the JDBC driver and the migrations.<br/>Also configurable with Ant
-     * Property: ${flyway.classpath}
-     */
-    public void setClasspath(Path classpath) {
-        this.classPath = classpath;
-    }
-
-    /**
-     * @param classpathref The reference to the classpath used to load the JDBC driver and the migrations.<br/>Also
-     * configurable with Ant Property: ${flyway.classpathref}
-     */
-    public void setClasspathref(Reference classpathref) {
-        Path classPath = new Path(getProject());
-        classPath.setRefid(classpathref);
-        this.classPath = classPath;
-    }
-
-    /**
-     * @param driver The fully qualified classname of the jdbc driver to use to connect to the database.<br/>Also configurable with Ant Property:
-     *               ${flyway.driver}
-     */
-    public void setDriver(String driver) {
-        this.driver = driver;
-    }
-
-    /**
-     * @param url The jdbc url to use to connect to the database.<br/>Also configurable with Ant Property: ${flyway.url}
-     */
-    public void setUrl(String url) {
-        this.url = url;
-    }
-
-    /**
-     * @param user The user to use to connect to the database.<br/>Also configurable with Ant Property: ${flyway.user}
-     */
-    public void setUser(String user) {
-        this.user = user;
-    }
-
-    /**
-     * @param password The password to use to connect to the database. (default: <i>blank</i>)<br/>Also configurable with Ant Property: ${flyway.password}
-     */
-    public void setPassword(String password) {
-        this.password = password;
-    }
-
-    /**
-     * @param schemas Comma-separated list of the schemas managed by Flyway. The first schema in the list will be the one containing
-     *                the metadata table. (default: The default schema for the datasource connection)<br/>Also configurable with Ant Property:
-     *                ${flyway.schemas}
-     */
-    public void setSchemas(String schemas) {
-        this.schemas = schemas;
-    }
-
-    /**
-     * @param table <p>The name of the schema metadata table that will be used by Flyway.</p><p> By default (single-schema mode) the
-     *              metadata table is placed in the default schema for the connection provided by the datasource. </p> <p> When the
-     *              <i>flyway.schemas</i> property is set (multi-schema mode), the metadata table is placed in the first schema of
-     *              the list. </p> (default: schema_version)<br/>Also configurable with Ant Property: ${flyway.table}
-     */
-    public void setTable(String table) {
-        this.table = table;
-    }
-
-    /**
-     * Creates the datasource base on the provided parameters.
-     *
-     * @return The fully configured datasource.
-     * @throws Exception Thrown when the datasource could not be created.
-     */
-    /* private -> for testing */ BasicDataSource createDataSource() throws Exception {
-        final BasicDataSource dataSource = new BasicDataSource();
-        dataSource.setDriverClassName(useValueIfPropertyNotSet(driver, "driver"));
-        dataSource.setUrl(useValueIfPropertyNotSet(url, "url"));
-        dataSource.setUsername(useValueIfPropertyNotSet(user, "user"));
-        String passwordValue = useValueIfPropertyNotSet(password, "password");
-        if (passwordValue == null) {
-            passwordValue = "";
-        }
-        dataSource.setPassword(passwordValue);
-        return dataSource;
-    }
-
-    /**
-     * Retrieves a value either from an Ant property or if not set, directly.
-     *
-     * @param value          The value to check.
-     * @param flywayProperty The flyway Ant property. Ex. 'url' for 'flyway.url'
-     * @return The value.
-     */
-    protected String useValueIfPropertyNotSet(String value, String flywayProperty) {
-        String propertyValue = getProject().getProperty("flyway." + flywayProperty);
-        if (propertyValue != null) {
-            return propertyValue;
-        }
-
-        return value;
-    }
-
-    /**
-     * Prepares the classpath this task runs in, so that it includes both the classpath for Flyway and the classpath for
-     * the JDBC drivers and migrations.
-     */
-    private void prepareClassPath() {
-        Path classpath = (Path) getProject().getReference("flyway.classpath");
-        if (classpath != null) {
-            setClasspath(classpath);
-        } else {
-            Reference classpathRef = (Reference) getProject().getReference("flyway.classpathref");
-            if (classpathRef != null) {
-                setClasspathref(classpathRef);
-            }
-        }
-
-        ClassLoader classLoader =
-                new AntClassLoader(getClass().getClassLoader(), getProject(), classPath);
-        Thread.currentThread().setContextClassLoader(classLoader);
-    }
-
-    @Override
-    public void execute() throws BuildException {
-        AntLogAppender.startTaskLog(getProject());
-
-        prepareClassPath();
-
-        try {
-            Flyway flyway = new Flyway();
-
-            BasicDataSource dataSource = createDataSource();
-            try {
-                flyway.setDataSource(dataSource);
-<<<<<<< HEAD
-                String schemasFromPropertyOrAttribute = useValueIfPropertyNotSet(schemas, "schemas");
-                if (schemasFromPropertyOrAttribute != null) {
-                    flyway.setSchemas(StringUtils.tokenizeToStringArray(schemasFromPropertyOrAttribute, ","));
-=======
-                String schemasValue = useValueIfPropertyNotSet(schemas, "schemas");
-                if (schemasValue != null) {
-                    flyway.setSchemas(StringUtils.tokenizeToStringArray(schemasValue, ","));
->>>>>>> 9e8ed7de
-                }
-                String tableValue = useValueIfPropertyNotSet(table, "table");
-                if (tableValue != null) {
-                    flyway.setTable(tableValue);
-                }
-
-                doExecute(flyway);
-            } finally {
-                dataSource.close();
-            }
-        } catch (Exception e) {
-            LOG.error(e.toString());
-
-            @SuppressWarnings({"ThrowableResultOfMethodCallIgnored"})
-            Throwable rootCause = ExceptionUtils.getRootCause(e);
-            if (rootCause != null) {
-                LOG.error("Caused by " + rootCause.toString());
-            }
-            throw new BuildException("Flyway Error: " + e.toString(), e);
-        } finally {
-            AntLogAppender.endTaskLog();
-        }
-    }
-
-    /**
-     * Executes this task.
-     *
-     * @param flyway The flyway instance to operate on.
-     * @throws Exception any exception
-     */
-    protected abstract void doExecute(Flyway flyway) throws Exception;
-}
+/**
+ * Copyright (C) 2010-2011 the original author or authors.
+ *
+ * Licensed under the Apache License, Version 2.0 (the "License");
+ * you may not use this file except in compliance with the License.
+ * You may obtain a copy of the License at
+ *
+ *         http://www.apache.org/licenses/LICENSE-2.0
+ *
+ * Unless required by applicable law or agreed to in writing, software
+ * distributed under the License is distributed on an "AS IS" BASIS,
+ * WITHOUT WARRANTIES OR CONDITIONS OF ANY KIND, either express or implied.
+ * See the License for the specific language governing permissions and
+ * limitations under the License.
+ */
+package com.googlecode.flyway.ant;
+
+import com.googlecode.flyway.core.Flyway;
+import com.googlecode.flyway.core.util.ExceptionUtils;
+import org.apache.commons.dbcp.BasicDataSource;
+import org.apache.commons.logging.Log;
+import org.apache.commons.logging.LogFactory;
+import org.apache.tools.ant.AntClassLoader;
+import org.apache.tools.ant.BuildException;
+import org.apache.tools.ant.Task;
+import org.apache.tools.ant.types.Path;
+import org.apache.tools.ant.types.Reference;
+import org.springframework.util.StringUtils;
+
+/**
+ * Base class for all Flyway Ant tasks.
+ */
+@SuppressWarnings({"UnusedDeclaration"})
+public abstract class AbstractFlywayTask extends Task {
+    /**
+     * Logger.
+     */
+    private static final Log LOG = LogFactory.getLog(AbstractFlywayTask.class);
+
+    /**
+     * The classpath used to load the JDBC driver and the migrations.
+     */
+    private Path classPath;
+
+    /**
+     * The fully qualified classname of the jdbc driver to use to connect to the database.<br/>Also configurable with Ant Property:
+     * ${flyway.driver}
+     */
+    private String driver;
+
+    /**
+     * The jdbc url to use to connect to the database.<br/>Also configurable with Ant Property: ${flyway.url}
+     */
+    private String url;
+
+    /**
+     * The user to use to connect to the database.<br/>Also configurable with Ant Property: ${flyway.user}<br>
+     * The credentials can be specified by user/password or serverId from settings.xml
+     */
+    private String user;
+
+    /**
+     * The password to use to connect to the database. (default: <i>blank</i>)<br/>Also configurable with Ant Property: ${flyway.password}
+     */
+    private String password;
+
+    /**
+     * Comma-separated list of the schemas managed by Flyway. The first schema in the list will be the one containing
+     * the metadata table. (default: The default schema for the datasource connection)<br/>Also configurable with Ant Property:
+     * ${flyway.schemas}
+     */
+    private String schemas;
+
+    /**
+     * <p>The name of the schema metadata table that will be used by Flyway.</p><p> By default (single-schema mode) the
+     * metadata table is placed in the default schema for the connection provided by the datasource. </p> <p> When the
+     * <i>flyway.schemas</i> property is set (multi-schema mode), the metadata table is placed in the first schema of
+     * the list. </p> (default: schema_version)<br/>Also configurable with Ant Property: ${flyway.table}
+     */
+    private String table;
+
+    /**
+     * @param classpath The classpath used to load the JDBC driver and the migrations.<br/>Also configurable with Ant
+     * Property: ${flyway.classpath}
+     */
+    public void setClasspath(Path classpath) {
+        this.classPath = classpath;
+    }
+
+    /**
+     * @param classpathref The reference to the classpath used to load the JDBC driver and the migrations.<br/>Also
+     * configurable with Ant Property: ${flyway.classpathref}
+     */
+    public void setClasspathref(Reference classpathref) {
+        Path classPath = new Path(getProject());
+        classPath.setRefid(classpathref);
+        this.classPath = classPath;
+    }
+
+    /**
+     * @param driver The fully qualified classname of the jdbc driver to use to connect to the database.<br/>Also configurable with Ant Property:
+     *               ${flyway.driver}
+     */
+    public void setDriver(String driver) {
+        this.driver = driver;
+    }
+
+    /**
+     * @param url The jdbc url to use to connect to the database.<br/>Also configurable with Ant Property: ${flyway.url}
+     */
+    public void setUrl(String url) {
+        this.url = url;
+    }
+
+    /**
+     * @param user The user to use to connect to the database.<br/>Also configurable with Ant Property: ${flyway.user}
+     */
+    public void setUser(String user) {
+        this.user = user;
+    }
+
+    /**
+     * @param password The password to use to connect to the database. (default: <i>blank</i>)<br/>Also configurable with Ant Property: ${flyway.password}
+     */
+    public void setPassword(String password) {
+        this.password = password;
+    }
+
+    /**
+     * @param schemas Comma-separated list of the schemas managed by Flyway. The first schema in the list will be the one containing
+     *                the metadata table. (default: The default schema for the datasource connection)<br/>Also configurable with Ant Property:
+     *                ${flyway.schemas}
+     */
+    public void setSchemas(String schemas) {
+        this.schemas = schemas;
+    }
+
+    /**
+     * @param table <p>The name of the schema metadata table that will be used by Flyway.</p><p> By default (single-schema mode) the
+     *              metadata table is placed in the default schema for the connection provided by the datasource. </p> <p> When the
+     *              <i>flyway.schemas</i> property is set (multi-schema mode), the metadata table is placed in the first schema of
+     *              the list. </p> (default: schema_version)<br/>Also configurable with Ant Property: ${flyway.table}
+     */
+    public void setTable(String table) {
+        this.table = table;
+    }
+
+    /**
+     * Creates the datasource base on the provided parameters.
+     *
+     * @return The fully configured datasource.
+     * @throws Exception Thrown when the datasource could not be created.
+     */
+    /* private -> for testing */ BasicDataSource createDataSource() throws Exception {
+        final BasicDataSource dataSource = new BasicDataSource();
+        dataSource.setDriverClassName(useValueIfPropertyNotSet(driver, "driver"));
+        dataSource.setUrl(useValueIfPropertyNotSet(url, "url"));
+        dataSource.setUsername(useValueIfPropertyNotSet(user, "user"));
+        String passwordValue = useValueIfPropertyNotSet(password, "password");
+        if (passwordValue == null) {
+            passwordValue = "";
+        }
+        dataSource.setPassword(passwordValue);
+        return dataSource;
+    }
+
+    /**
+     * Retrieves a value either from an Ant property or if not set, directly.
+     *
+     * @param value          The value to check.
+     * @param flywayProperty The flyway Ant property. Ex. 'url' for 'flyway.url'
+     * @return The value.
+     */
+    protected String useValueIfPropertyNotSet(String value, String flywayProperty) {
+        String propertyValue = getProject().getProperty("flyway." + flywayProperty);
+        if (propertyValue != null) {
+            return propertyValue;
+        }
+
+        return value;
+    }
+
+    /**
+     * Prepares the classpath this task runs in, so that it includes both the classpath for Flyway and the classpath for
+     * the JDBC drivers and migrations.
+     */
+    private void prepareClassPath() {
+        Path classpath = (Path) getProject().getReference("flyway.classpath");
+        if (classpath != null) {
+            setClasspath(classpath);
+        } else {
+            Reference classpathRef = (Reference) getProject().getReference("flyway.classpathref");
+            if (classpathRef != null) {
+                setClasspathref(classpathRef);
+            }
+        }
+
+        ClassLoader classLoader =
+                new AntClassLoader(getClass().getClassLoader(), getProject(), classPath);
+        Thread.currentThread().setContextClassLoader(classLoader);
+    }
+
+    @Override
+    public void execute() throws BuildException {
+        AntLogAppender.startTaskLog(getProject());
+
+        prepareClassPath();
+
+        try {
+            Flyway flyway = new Flyway();
+
+            BasicDataSource dataSource = createDataSource();
+            try {
+                flyway.setDataSource(dataSource);
+                String schemasValue = useValueIfPropertyNotSet(schemas, "schemas");
+                if (schemasValue != null) {
+                    flyway.setSchemas(StringUtils.tokenizeToStringArray(schemasValue, ","));
+                }
+                String tableValue = useValueIfPropertyNotSet(table, "table");
+                if (tableValue != null) {
+                    flyway.setTable(tableValue);
+                }
+
+                doExecute(flyway);
+            } finally {
+                dataSource.close();
+            }
+        } catch (Exception e) {
+            LOG.error(e.toString());
+
+            @SuppressWarnings({"ThrowableResultOfMethodCallIgnored"})
+            Throwable rootCause = ExceptionUtils.getRootCause(e);
+            if (rootCause != null) {
+                LOG.error("Caused by " + rootCause.toString());
+            }
+            throw new BuildException("Flyway Error: " + e.toString(), e);
+        } finally {
+            AntLogAppender.endTaskLog();
+        }
+    }
+
+    /**
+     * Executes this task.
+     *
+     * @param flyway The flyway instance to operate on.
+     * @throws Exception any exception
+     */
+    protected abstract void doExecute(Flyway flyway) throws Exception;
+}